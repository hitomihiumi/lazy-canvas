--- conflicted
+++ resolved
@@ -1,10 +1,6 @@
 {
   "name": "@hitomihiumi/lazy-canvas",
-<<<<<<< HEAD
   "version": "0.7.5",
-=======
-  "version": "0.7.4",
->>>>>>> 46da7521
   "description": "Simple module for using canvas in lazy method",
   "main": "./src/index.js",
   "scripts": {
